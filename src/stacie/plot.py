# Stacie is a STable AutoCorrelation Integral Estimator.
# Copyright (C) 2024  Toon Verstraelen
#
# This program is free software: you can redistribute it and/or modify
# it under the terms of the GNU Lesser General Public License as published by
# the Free Software Foundation, either version 3 of the License, or
# (at your option) any later version.
#
# This program is distributed in the hope that it will be useful,
# but WITHOUT ANY WARRANTY; without even the implied warranty of
# MERCHANTABILITY or FITNESS FOR A PARTICULAR PURPOSE.
# See the GNU Lesser General Public License for more details.
#
# You should have received a copy of the GNU Lesser General Public License
# along with this program.  If not, see <https://www.gnu.org/licenses/>.
#
# --
"""Plot various aspects of the results of the autocorrelation integral estimate."""

import re

import attrs
import matplotlib as mpl
import matplotlib.pyplot as plt
import numpy as np
from matplotlib.backends.backend_pdf import PdfPages
from scipy import stats

from .estimate import Result
from .spectrum import Spectrum

__all__ = ("UnitConfig", "plot_results")


@attrs.define
class UnitConfig:
    """Unit configuration for plotting function.

    Note that values are *divided* by their units before plotting.
    """

    acint_symbol: str = attrs.field(default=r"\eta", kw_only=True)
    """The symbol used for the autocorrelation integral."""

    acint_unit_str: str = attrs.field(default="A s", kw_only=True)
    """The text used for the autocorrelation integral unit."""

    acint_unit: float = attrs.field(default=1.0, kw_only=True)
    """The unit of an autocorrelation integral."""

    acint_fmt: str = attrs.field(default=".2e", kw_only=True)
    """The format string for an autocorrelation integral."""

    freq_unit_str: str = attrs.field(default="Hz", kw_only=True)
    """The text used for the frequency unit."""

    freq_unit: float = attrs.field(default=1.0, kw_only=True)
    """The unit of a frequency."""

    time_unit_str: str = attrs.field(default="s", kw_only=True)
    """The text used for a time unit."""

    time_unit: float = attrs.field(default=1.0, kw_only=True)
    """The unit of a frequency."""

    time_fmt: str = attrs.field(default=".2e", kw_only=True)
    """The format string for a time value."""

    sfac: float = attrs.field(default=2.0)
    """The scale factor used for error bars (multiplier for sigma, standard error)."""


def fixformat(s: str) -> str:
    """Replace standard exponential notation with prettier unicode formatting."""

    def repl(match):
        factor = match.group(1)
        exp = str(int(match.group(2)))
        if exp == 0:
            return factor
        return f"${factor}\\times 10^{{{exp}}}$"

    result = re.sub(r"\b([0-9.]+)e([0-9+-]+)\b", repl, s)
    result = re.sub(r"\binf\b", "∞", result)
    return re.sub(r"\bnan\b", "?", result)


def plot_results(
    path_pdf: str, rs: Result | list[Result], uc: UnitConfig | None = None, title: str | None = None
):
    """Generate a multi-page PDF with plots of the autocorrelation integral estimation.

    Parameters
    ----------
    path_pdf
        The PDF file where all the figures are stored.
    rs
        A single ``Result`` instance or a list of them.
        If the (first) result instance has ``spectrum.amplitudes_ref`` set,
        theoretical expectations are included.
        When multiple results instances are given,
        only the first one is plotted in blue.
        All remaining ones are plotted in light grey.
    uc
        The configuration of the units used for plotting.
    """
    # Prepare results list
    if isinstance(rs, Result):
        rs = [rs]

    # Prepare units
    if uc is None:
        uc = UnitConfig()

    with PdfPages(path_pdf) as pdf:
        for r in rs:
            fig, ax = plt.subplots(figsize=(9, 6))
            plot_fitted_spectrum(ax, uc, r)
            if title is not None:
                ax.set_title(title)
            pdf.savefig(fig)
            plt.close(fig)

            if len(r.history) > 1:
                fig, axs = plt.subplots(2, 3, figsize=(9, 6))
                plot_all_models(axs[0, 0], uc, r)
<<<<<<< HEAD
                # plot_criterion(axs[0, 1], uc, r)
                plot_entropy_criterion(axs[0, 1], uc, r)
                plot_uncertainty(axs[1, 0], uc, r)
=======
                plot_criterion(axs[1, 0], uc, r)
                plot_uncertainty(axs[0, 1], uc, r)
>>>>>>> 75bdf9a3
                plot_residuals(axs[1, 1], uc, r)
                plot_evals(axs[0, 2], uc, r)
                plot_sensitivity(axs[1, 2], uc, r)
                pdf.savefig(fig)
                plt.close(fig)

        if len(rs) > 1:
            if rs[0].spectrum.amplitudes_ref is not None:
                fig, ax = plt.subplots(figsize=(9, 6))
                plot_qq(ax, uc, rs)
                pdf.savefig(fig)
                plt.close(fig)

            fig, ax = plt.subplots(figsize=(9, 6))
            plot_acint_estimates(ax, uc, rs)
            pdf.savefig(fig)
            plt.close(fig)


REF_PROPS = {"ls": "--", "color": "k", "alpha": 0.5}


def plot_spectrum(ax: mpl.axes.Axes, uc: UnitConfig, s: Spectrum, nplot: int | None = None):
    """Plot the empirical spectrum."""
    if nplot is None:
        nplot = s.nfreq
    ax.plot(
        s.freqs[:nplot] / uc.freq_unit,
        s.amplitudes[:nplot] / uc.acint_unit,
        color="C0",
        lw=1,
    )
    _plot_ref_spectrum(ax, uc, s, nplot)
    ax.set_xlim(left=0)
    ax.set_xlabel(f"Frequency [{uc.freq_unit_str}]")
    ax.set_ylabel(f"Spectrum [{uc.acint_unit_str}]")
    ax.set_title("Spectrum")


def _plot_ref_spectrum(ax: mpl.axes.Axes, uc: UnitConfig, s: Spectrum, nplot: int):
    """Plot the reference spectrum."""
    if s.amplitudes_ref is not None:
        ax.plot(
            s.freqs[:nplot] / uc.freq_unit,
            s.amplitudes_ref[:nplot] / uc.acint_unit,
            **REF_PROPS,
        )


FIT_LEFT_TITLE_TEMPLATE = (
    "Spectrum model {model}\n"
    "${uc.acint_symbol}$ = {acint:{uc.acint_fmt}} ± {acint_std:{uc.acint_fmt}}"
    "{acint_unit_str}"
)

FIT_RIGHT_TITLE_TEMPLATE = (
    "$\\tau_\\text{{int}}$ = {corrtime_int:{uc.time_fmt}}"
    " ± {corrtime_int_std:{uc.time_fmt}}"
    "{time_unit_str}"
)

FIT_RIGHT_TITLE_TEMPLATE_EXP = (
    "$\\tau_\\text{{exp}}$ = {corrtime_exp:{uc.time_fmt}}"
    " ± {corrtime_exp_std:{uc.time_fmt}}"
    "{time_unit_str}"
)


def plot_fitted_spectrum(ax: mpl.axes.Axes, uc: UnitConfig, r: Result):
    """Plot the fitted model spectrum."""
    nplot = 2 * r.nfit
    plot_spectrum(ax, uc, r.spectrum, nplot)
    kappas = 0.5 * r.spectrum.ndofs[: r.nfit]
    mean = r.props["thetas"] * kappas
    std = r.props["thetas"] * np.sqrt(kappas)
    freqs = r.spectrum.freqs[: r.nfit]
    ax.plot(freqs / uc.freq_unit, mean / uc.acint_unit, color="C2")
    ax.fill_between(
        freqs / uc.freq_unit,
        (mean - uc.sfac * std) / uc.acint_unit,
        (mean + uc.sfac * std) / uc.acint_unit,
        color="C2",
        alpha=0.3,
        lw=0,
    )
    ax.axvline(r.spectrum.freqs[r.nfit - 1] / uc.freq_unit, ymax=0.1, color="k")
    fields = {
        "uc": uc,
        "model": r.props["model"],
        "acint": r.acint / uc.acint_unit,
        "acint_std": r.acint_std / uc.acint_unit,
        "acint_unit_str": "" if uc.acint_unit_str == "1" else " " + uc.acint_unit_str,
        "corrtime_int": r.corrtime_int / uc.time_unit,
        "corrtime_int_std": r.corrtime_int_std / uc.time_unit,
        "time_unit_str": "" if uc.time_unit_str == "1" else " " + uc.time_unit_str,
    }
    ax.set_title("")
    ax.set_title(fixformat(FIT_LEFT_TITLE_TEMPLATE.format(**fields)), loc="left")
    if "corrtime_exp" in r.props:
        fields["corrtime_exp"] = r.props["corrtime_exp"] / uc.time_unit
        fields["corrtime_exp_std"] = r.props["corrtime_exp_std"] / uc.time_unit
        ax.set_title(
            fixformat(
                FIT_RIGHT_TITLE_TEMPLATE_EXP.format(**fields)
                + "\n"
                + FIT_RIGHT_TITLE_TEMPLATE.format(**fields)
            ),
            loc="right",
        )
    else:
        ax.set_title("\n" + fixformat(FIT_RIGHT_TITLE_TEMPLATE.format(**fields)), loc="right")


def plot_all_models(ax: mpl.axes.Axes, uc: UnitConfig, r: Result):
    """Plot all fitted model spectra (for all tested cutoffs)."""
    for nfit, props in r.history.items():
        kappas = 0.5 * r.spectrum.ndofs[:nfit]
        mean = props["thetas"] * kappas
        freqs = r.spectrum.freqs[:nfit]
        if nfit == r.nfit:
            ax.plot(freqs / uc.freq_unit, mean / uc.acint_unit, color="k", lw=2, zorder=2.5)
        else:
            ax.plot(freqs / uc.freq_unit, mean / uc.acint_unit, color="C2", lw=1, alpha=0.5)
    nplot = min(2 * max(r.history), r.spectrum.nfreq)
    _plot_ref_spectrum(ax, uc, r.spectrum, nplot)
    # Print the number of fitted model spectra in the title to show how many models were tested.
    ax.set_title(f"Model spectra ({len(r.history)} models)")
    ax.set_xlabel(f"Frequency [{uc.freq_unit_str}]")
    ax.set_ylabel(f"Model Spectrum [{uc.acint_unit_str}]")
    ax.set_xscale("log")


def plot_criterion(ax: mpl.axes.Axes, uc: UnitConfig, r: Result):
    """Plot the cutoff criterion as a function of cutoff frequency."""
    freqs = []
    criteria = []
    for nfit, props in sorted(r.history.items()):
        freqs.append(r.spectrum.freqs[nfit - 1])
        criteria.append(props["criterion"])
    freqs = np.array(freqs)
    criteria = np.array(criteria)
    criteria -= criteria[0]

    ax.plot(freqs / uc.freq_unit, criteria, color="C1", lw=1)
    ax.axvline(r.spectrum.freqs[r.nfit - 1] / uc.freq_unit, ymax=0.1, color="k")
    ax.set_xlabel(f"Cutoff frequency [{uc.freq_unit_str}]")
    ax.set_ylabel("Criterion - Criterion[0]")
    ax.set_title("Cutoff criterion")
    ax.set_xscale("log")
    if np.isfinite(criteria).any():
        criterion_scale = abs(criteria.min())
        if criterion_scale > 0:
            ax.set_ylim(criteria.min() - 0.2 * criterion_scale, 2 * criterion_scale)


def plot_entropy_criterion(ax: mpl.axes.Axes, uc: UnitConfig, r: Result):
    """Plot the Wiener entropy as a function of cutoff frequency."""
    freqs = []
    wiener_entropy = []

    for nfit, props in sorted(r.history.items()):
        freqs.append(r.spectrum.freqs[nfit - 1])
        wiener_entropy.append(props["wiener"])
    freqs = np.array(freqs)
    wiener_entropy = np.array(wiener_entropy)
    ax.plot(freqs / uc.freq_unit, wiener_entropy, color="C1", lw=1.5)
    # Plot reference line at WE = 1 (Theoretical White Noise limit)
    ax.axhline(1, color="C3", linestyle="--", label="White Noise limit (WE=1)")
    best_idx = np.argmax(wiener_entropy)
    best_freq = freqs[best_idx] / uc.freq_unit
    ax.axvline(best_freq, ymax=0.1, color="k", linestyle="--")
    ax.set_xlabel(f"Cutoff frequency [{uc.freq_unit_str}]")
    ax.set_ylabel("Wiener Entropy")
    ax.set_xscale("log")
    ax.legend()


def plot_uncertainty(ax: mpl.axes.Axes, uc: UnitConfig, r: Result):
    """Plot the autocorrelation integral and uncertainty as a function fo cutoff frequency."""
    freqs = []
    acints = []
    acint_stds = []
    s = r.spectrum
    for nfit, props in sorted(r.history.items()):
        freqs.append(r.spectrum.freqs[nfit - 1])
        acints.append(props["acint"])
        acint_stds.append(props["acint_std"])
    freqs = np.array(freqs)
    acints = np.array(acints)
    acint_stds = np.array(acint_stds)

    ax.plot(freqs / uc.freq_unit, acints / uc.acint_unit, "C3")
    ax.fill_between(
        freqs / uc.freq_unit,
        (acints - uc.sfac * acint_stds) / uc.acint_unit,
        (acints + uc.sfac * acint_stds) / uc.acint_unit,
        color="C3",
        alpha=0.3,
        lw=0,
    )
    s = r.spectrum
    ax.errorbar(
        [r.spectrum.freqs[r.nfit - 1] / uc.freq_unit],
        [r.acint / uc.acint_unit],
        [r.acint_std * uc.sfac / uc.acint_unit],
        marker="o",
        ms=2,
        color="k",
    )
    if s.amplitudes_ref is not None:
        limit = s.amplitudes_ref[0]
        ax.axhline(limit / uc.acint_unit, **REF_PROPS)
    ax.set_xlabel(f"Cutoff frequency [{uc.freq_unit_str}]")
    ax.set_ylabel(f"Autocorrelation integral [{uc.acint_unit_str}]")
    ax.set_xscale("log")


def plot_evals(ax: mpl.axes.Axes, uc: UnitConfig, r: Result):
    """Plot the eigenvalues of the Hessian as a function of the cutoff frequency."""
    freqs = []
    evals = []
    for nfit, props in sorted(r.history.items()):
        freqs.append(r.spectrum.freqs[nfit - 1])
        evals.append(1 / props["cost_hess_evals"])
        if nfit == r.nfit:
            ax.plot([freqs[-1]], [evals[-1]], color="k", marker="o", ms=2, zorder=2.5)
    freqs = np.array(freqs)
    evals = np.array(evals)

    ax.plot(freqs / uc.freq_unit, evals, color="C4")
    ax.set_xlabel(f"Cutoff frequency [{uc.freq_unit_str}]")
    ax.set_ylabel("Covariance eigenvalues")
    ax.set_yscale("log")
    ax.set_xscale("log")


def plot_residuals(ax: mpl.axes.Axes, uc: UnitConfig, r: Result):
    """Plot the normalized residuals between the model and empirical spectra."""
    amplitudes = r.spectrum.amplitudes[: r.nfit]
    kappas = 0.5 * r.spectrum.ndofs[: r.nfit]
    thetas = r.props["thetas"]
    residuals = (amplitudes / thetas - kappas) / np.sqrt(kappas)
    with np.errstate(invalid="ignore"):
        ax.plot(r.spectrum.freqs[: r.nfit] / uc.freq_unit, residuals, color="C0")
        ax.axhline(0, ls="--", lw=1.0, color="k")
    ax.set_title("Normalized residuals")
    ax.set_xlabel(f"Frequency [{uc.freq_unit_str}]")
    ax.set_ylabel("Residual [1]")


def plot_sensitivity(ax: mpl.axes.Axes, uc: UnitConfig, r: Result):
    """Plot the sensitivity of the autocorrelation integral estimate to spectrum amplitudes."""
    ax.plot(r.spectrum.freqs[: r.nfit] / uc.freq_unit, r.props["acint_sensitivity"], color="C5")
    ax.axhline(0, ls="--", lw=1.0, color="k")
    ax.set_title("Sensitivity of the autocorrelation integral to spectrum amplitudes", wrap=True)
    ax.set_xlabel(f"Frequency [{uc.freq_unit_str}]")
    ax.set_ylabel("Sensitivity [1]")


def plot_qq(ax: mpl.axes.Axes, uc: UnitConfig, rs: list[Result]):
    """Make a qq-plot between the predicted and expected distribution of AC integral estimates.

    This plot function assumes the true integral is known.
    """
    cdfs = (np.arange(len(rs)) + 0.5) / len(rs)
    quantiles = stats.norm().ppf(cdfs)
    limit = rs[0].spectrum.amplitudes_ref[0]
    normed_errors = np.array([(r.acint - limit) / r.acint_std for r in rs])
    normed_errors.sort()
    distance = abs(quantiles - normed_errors).mean()
    ax.scatter(quantiles, normed_errors, c="C0", s=3)
    ax.plot([-2, 2], [-2, 2], **REF_PROPS)
    ax.set_xlabel("Normal quantiles [1]")
    ax.set_ylabel("Sorted normalized errors [1]")
    ax.set_title(f"QQ Plot (Wasserstein Distance = {distance:.4f})")


RELERR_TEMPLATE = """\
MRE = {mre:.1f} %
RMSRE = {rmsre:.1f} %
RMSRF = {rmsrf:.1f} %
RMSPRE = {rmspre:.1f} %
"""


def rms(x):
    return np.sqrt((x**2).mean())


def plot_acint_estimates(ax: mpl.axes.Axes, uc: UnitConfig, rs: list[Result]):
    """Plot the sorted autocorrelation integral estimates and their uncertainties."""
    values = np.array([r.acint for r in rs])
    errors = np.array([r.acint_std for r in rs])
    order = values.argsort()
    values = values[order]
    errors = errors[order]
    ax.errorbar(
        np.arange(len(rs)),
        values / uc.acint_unit,
        uc.sfac * errors,
        fmt="o",
        lw=1,
        ms=2,
        ls="none",
    )
    if rs[0].spectrum.amplitudes_ref is not None:
        limit = rs[0].spectrum.amplitudes_ref[0]
        ax.axhline(limit / uc.acint_unit, **REF_PROPS)
        relative_errors = 100 * (values - limit) / values
        mre = relative_errors.mean()
        ax.text(
            0.05,
            0.95,
            RELERR_TEMPLATE.format(
                mre=mre,
                rmsre=rms(relative_errors),
                rmsrf=rms(relative_errors - mre),
                rmspre=rms(errors / values) * 100,
            ),
            transform=ax.transAxes,
            ha="left",
            va="top",
            linespacing=1.5,
        )
    ax.set_xlabel("Rank")
    ax.set_ylabel(f"Mean and uncertainty [{uc.acint_unit_str}]")
    ax.set_title("Autocorrelation Integral")<|MERGE_RESOLUTION|>--- conflicted
+++ resolved
@@ -124,14 +124,9 @@
             if len(r.history) > 1:
                 fig, axs = plt.subplots(2, 3, figsize=(9, 6))
                 plot_all_models(axs[0, 0], uc, r)
-<<<<<<< HEAD
-                # plot_criterion(axs[0, 1], uc, r)
-                plot_entropy_criterion(axs[0, 1], uc, r)
-                plot_uncertainty(axs[1, 0], uc, r)
-=======
-                plot_criterion(axs[1, 0], uc, r)
+                # plot_criterion(axs[1, 0], uc, r)
+                plot_entropy_criterion(axs[1, 0], uc, r)
                 plot_uncertainty(axs[0, 1], uc, r)
->>>>>>> 75bdf9a3
                 plot_residuals(axs[1, 1], uc, r)
                 plot_evals(axs[0, 2], uc, r)
                 plot_sensitivity(axs[1, 2], uc, r)
